--- conflicted
+++ resolved
@@ -27,10 +27,6 @@
   {
    "cell_type": "code",
    "execution_count": null,
-<<<<<<< HEAD
-   "metadata": {},
-   "outputs": [],
-=======
    "metadata": {},
    "outputs": [],
    "source": [
@@ -40,7 +36,6 @@
   {
    "cell_type": "markdown",
    "metadata": {},
->>>>>>> 223d61d4
    "source": [
     "## Load Condition List"
    ]
@@ -79,12 +74,6 @@
    ]
   },
   {
-<<<<<<< HEAD
-   "cell_type": "code",
-   "execution_count": null,
-   "metadata": {},
-   "outputs": [],
-=======
    "cell_type": "markdown",
    "metadata": {},
    "source": [
@@ -94,7 +83,6 @@
   {
    "cell_type": "markdown",
    "metadata": {},
->>>>>>> 223d61d4
    "source": [
     "Load Data into pandas Dataframe"
    ]
