--- conflicted
+++ resolved
@@ -423,14 +423,9 @@
 
     The PSS consists of the subscales with the item indices
     (count-by-one, i.e., the first question has the index 1!):
-<<<<<<< HEAD
-        * Helplessness (Hilflosigkeit): [1, 2, 3, 6, 9, 10]
-        * Self-Efficacy (Selbstwirksamkeit): [4, 5, 7, 8]
-=======
-
-    * Hilflosigkeit: [1, 2, 3, 6, 9, 10]
-    * Selbstwirksamkeit: [4, 5, 7, 8]
->>>>>>> 3b4c2946
+
+    * Helplessness (Hilflosigkeit): [1, 2, 3, 6, 9, 10]
+    * Self-Efficacy (Selbstwirksamkeit): [4, 5, 7, 8]
 
     .. note::
         This implementation assumes a score range of [0, 4].
@@ -567,10 +562,6 @@
     The General Depression Scale (ADS) is a self-report instrument that can be used to assess the impairment caused by
     depressive symptoms within the last week. Emotional, motivational, cognitive, somatic as well as motor symptoms are
     assessed, motivational, cognitive, somatic, and motor/interactional complaints.
-
-    (The General Depression Scale (ADS) is a self-report questionnaire that can be used to assess the impairment 
-    caused by depressive symptoms within the last week. Emotional, motivational, cognitive, somatic as well 
-    as motor/interactional complaints are asked.)
 
     .. note::
         This implementation assumes a score range of [0, 4].
@@ -2325,18 +2316,11 @@
 
     The state and trait scales both consist of the subscales with the item indices
     (count-by-one, i.e., the first question has the index 1!):
-<<<<<<< HEAD
-        * Emotionality (Aufgeregtheit - affektive Komponente): [1, 5, 9, 13, 17]
-        * Worry (Besorgnis -kognitive Komponente): [2, 6, 10, 14, 18]
-        * Anhedonia (Euthymie - positive Stimmung): [3, 7, 11, 15, 19]
-        * Dysthymia (Dysthymie -depressive Stimmung): [4, 8, 12, 16, 20]
-=======
-
-    * Aufgeregtheit (affektive Komponente): [1, 5, 9, 13, 17]
-    * Besorgnis (kognitive Komponente): [2, 6, 10, 14, 18]
-    * Euthymie (positive Stimmung): [3, 7, 11, 15, 19]
-    * Dysthymie (depressive Stimmung): [4, 8, 12, 16, 20]
->>>>>>> 3b4c2946
+
+    * Emotionality (Aufgeregtheit - affektive Komponente – ``AU``): [1, 5, 9, 13, 17]
+    * Worry (Besorgnis - kognitive Komponente - ``BE``): [2, 6, 10, 14, 18]
+    * Anhedonia (Euthymie - positive Stimmung - ``EU``): [3, 7, 11, 15, 19]
+    * Dysthymia (Dysthymie - depressive Stimmung - ``DY``): [4, 8, 12, 16, 20]
 
     .. note::
         This implementation assumes a score range of [1, 4].
@@ -2479,50 +2463,27 @@
     the study objective/question.
 
     It consists of the subscales with the item indices (count-by-one, i.e., the first question has the index 1!):
-<<<<<<< HEAD
-        * Trivialization/Minimalization (Bagatellisierung – ``Bag``): [10, 31, 50, 67, 88, 106]
-        * De-Emphasis by Comparison with Others (Herunterspielen – ``Her``): [17, 38, 52, 77, 97, 113]
-        * Rejection of Guilt (Schuldabwehr – ``Schab``): [5, 30, 43, 65, 104, 119]
-        * Distraction/Deflection from a Situation (Ablenkung – ``Abl``): [1, 20, 45, 86, 101, 111]
-        * Vicarious Satisfaction (Ersatzbefriedigung –``Ers``): [22, 36, 64, 74, 80, 103]
-        * Search for Self-Affirmation (Selbstbestätigung – ``Sebest``): [34, 47, 59, 78, 95, 115]
-        * Relaxation (Entspannung –``Entsp``): [12, 28, 58, 81, 99, 114]
-        * Attempt to Control Situation (Situationskontrolle – ``Sitkon``): [11, 18, 39, 66, 91, 116]
-        * Response Control (Reaktionskontrolle – ``Rekon``): [2, 26, 54, 68, 85, 109]
-        * Positive Self-Instruction (Positive Selbstinstruktion – ``Posi``): [15, 37, 56, 71, 83, 96]
-        * Need for Social Support (Soziales Unterstützungsbedürfnis – ``Sozube``): [3, 21, 42, 63, 84, 102]
-        * Avoidance Tendencies (Vermeidung – ``Verm``): [8, 29, 48, 69, 98, 118]
-        * Escapist Tendencies (Flucht – ``Flu``): [14, 24, 40, 62, 73, 120]
-        * Social Isolation (Soziale Abkapselung – ``Soza``): [6, 27, 49, 76, 92, 107]
-        * Mental Perseveration (Gedankliche Weiterbeschäftigung – ``Gedw``): [16, 23, 55, 72, 100, 110]
-        * Resignation (Resignation – ``Res``): [4, 32, 46, 60, 89, 105]
-        * Self-Pity (Selbstbemitleidung – ``Selmit``): [13, 41, 51, 79, 94, 117]
-        * Self-Incrimination (Selbstbeschuldigung – ``Sesch``): [9, 25, 35, 57, 75, 87]
-        * Aggression (Aggression – ``Agg``): [33, 44, 61, 82, 93, 112]
-        * Medicine-Taking (Pharmakaeinnahme – ``Pha``): [7, 19, 53, 70, 90, 108]
-=======
-    
-    * Bagatellisierung (``Bag``): [10, 31, 50, 67, 88, 106]
-    * Herunterspielen (``Her``): [17, 38, 52, 77, 97, 113]
-    * Schuldabwehr (``Schab``): [5, 30, 43, 65, 104, 119]
-    * Ablenkung (``Abl``): [1, 20, 45, 86, 101, 111]
-    * Ersatzbefriedigung (``Ers``): [22, 36, 64, 74, 80, 103]
-    * Selbstbestätigung (``Sebest``): [34, 47, 59, 78, 95, 115]
-    * Entspannung (``Entsp``): [12, 28, 58, 81, 99, 114]
-    * Situationskontrolle (``Sitkon``): [11, 18, 39, 66, 91, 116]
-    * Reaktionskontrolle (``Rekon``): [2, 26, 54, 68, 85, 109]
-    * Positive Selbstinstruktion (``Posi``): [15, 37, 56, 71, 83, 96]
-    * Soziales Unterstützungsbedürfnis (``Sozube``): [3, 21, 42, 63, 84, 102]
-    * Vermeidung (``Verm``): [8, 29, 48, 69, 98, 118]
-    * Flucht (``Flu``): [14, 24, 40, 62, 73, 120]
-    * Soziale Abkapselung (``Soza``): [6, 27, 49, 76, 92, 107]
-    * Gedankliche Weiterbeschäftigung (``Gedw``): [16, 23, 55, 72, 100, 110]
-    * Resignation (``Res``): [4, 32, 46, 60, 89, 105]
-    * Selbstbemitleidung (``Selmit``): [13, 41, 51, 79, 94, 117]
-    * Selbstbeschuldigung (``Sesch``): [9, 25, 35, 57, 75, 87]
-    * Aggression (``Agg``): [33, 44, 61, 82, 93, 112]
-    * Pharmakaeinnahme (``Pha``): [7, 19, 53, 70, 90, 108]
->>>>>>> 3b4c2946
+
+    * Trivialization/Minimalization (Bagatellisierung – ``Bag``): [10, 31, 50, 67, 88, 106]
+    * De-Emphasis by Comparison with Others (Herunterspielen – ``Her``): [17, 38, 52, 77, 97, 113]
+    * Rejection of Guilt (Schuldabwehr – ``Schab``): [5, 30, 43, 65, 104, 119]
+    * Distraction/Deflection from a Situation (Ablenkung – ``Abl``): [1, 20, 45, 86, 101, 111]
+    * Vicarious Satisfaction (Ersatzbefriedigung –``Ers``): [22, 36, 64, 74, 80, 103]
+    * Search for Self-Affirmation (Selbstbestätigung – ``Sebest``): [34, 47, 59, 78, 95, 115]
+    * Relaxation (Entspannung –``Entsp``): [12, 28, 58, 81, 99, 114]
+    * Attempt to Control Situation (Situationskontrolle – ``Sitkon``): [11, 18, 39, 66, 91, 116]
+    * Response Control (Reaktionskontrolle – ``Rekon``): [2, 26, 54, 68, 85, 109]
+    * Positive Self-Instruction (Positive Selbstinstruktion – ``Posi``): [15, 37, 56, 71, 83, 96]
+    * Need for Social Support (Soziales Unterstützungsbedürfnis – ``Sozube``): [3, 21, 42, 63, 84, 102]
+    * Avoidance Tendencies (Vermeidung – ``Verm``): [8, 29, 48, 69, 98, 118]
+    * Escapist Tendencies (Flucht – ``Flu``): [14, 24, 40, 62, 73, 120]
+    * Social Isolation (Soziale Abkapselung – ``Soza``): [6, 27, 49, 76, 92, 107]
+    * Mental Perseveration (Gedankliche Weiterbeschäftigung – ``Gedw``): [16, 23, 55, 72, 100, 110]
+    * Resignation (Resignation – ``Res``): [4, 32, 46, 60, 89, 105]
+    * Self-Pity (Selbstbemitleidung – ``Selmit``): [13, 41, 51, 79, 94, 117]
+    * Self-Incrimination (Selbstbeschuldigung – ``Sesch``): [9, 25, 35, 57, 75, 87]
+    * Aggression (Aggression – ``Agg``): [33, 44, 61, 82, 93, 112]
+    * Medicine-Taking (Pharmakaeinnahme – ``Pha``): [7, 19, 53, 70, 90, 108]
 
     .. note::
         This implementation assumes a score range of [1, 5].
@@ -2646,52 +2607,28 @@
     the study objective/question.
 
     It consists of the subscales with the item indices (count-by-one, i.e., the first question has the index 1!):
-<<<<<<< HEAD
-        * Trivialization/Minimalization (Bagatellisierung – ``Bag``): [7, 22]
-        * De-Emphasis by Comparison with Others (Herunterspielen – ``Her``): [11, 35]
-        * Rejection of Guilt (Schuldabwehr – ``Schab``): [2, 34]
-        * Distraction/Deflection from a Situation (Ablenkung – ``Abl``): [1, 32]
-        * Vicarious Satisfaction (Ersatzbefriedigung –``Ers``): [12, 42]
-        * Search for Self-Affirmation (Selbstbestätigung – ``Sebest``): [19, 37]
-        * Relaxation (Entspannung –``Entsp``): [13, 26]
-        * Attempt to Control Situation (Situationskontrolle – ``Sitkon``): [4, 23]
-        * Response Control (Reaktionskontrolle – ``Rekon``): [17, 33]
-        * Positive Self-Instruction (Positive Selbstinstruktion – ``Posi``): [9, 24]
-        * Need for Social Support (Soziales Unterstützungsbedürfnis – ``Sozube``): [14, 27]
-        * Avoidance Tendencies (Vermeidung – ``Verm``): [6, 30]
-        * Escapist Tendencies (Flucht – ``Flu``): [16, 40]
-        * Social Isolation (Soziale Abkapselung – ``Soza``): [20, 29]
-        * Mental Perseveration (Gedankliche Weiterbeschäftigung – ``Gedw``): [10, 25]
-        * Resignation (Resignation – ``Res``): [38, 15]
-        * Self-Pity (Selbstbemitleidung – ``Selmit``): [18, 28]
-        * Self-Incrimination (Selbstbeschuldigung – ``Sesch``): [8, 31]
-        * Aggression (Aggression – ``Agg``): [21, 36]
-        * Medicine-Taking (Pharmakaeinnahme – ``Pha``): [3, 39]
-
-=======
-
-    * Bagatellisierung (``Bag``): [7, 22]
-    * Herunterspielen (``Her``): [11, 35]
-    * Schuldabwehr (``Schab``): [2, 34]
-    * Ablenkung (``Abl``): [1, 32]
-    * Ersatzbefriedigung (``Ers``): [12, 42]
-    * Selbstbestätigung (``Sebest``): [19, 37]
-    * Entspannung (``Entsp``): [13, 26]
-    * Situationskontrolle (``Sitkon``): [4, 23]
-    * Reaktionskontrolle (``Rekon``): [17, 33]
-    * Positive Selbstinstruktion (``Posi``): [9, 24]
-    * Soziales Unterstützungsbedürfnis (``Sozube``): [14, 27]
-    * Vermeidung (``Verm``): [6, 30]
-    * Flucht (``Flu``): [16, 40]
-    * Soziale Abkapselung (``Soza``): [20, 29]
-    * Gedankliche Weiterbeschäftigung (``Gedw``): [10, 25]
-    * Resignation (``Res``): [38, 15]
-    * Hilflosigkeit (``Hilf``): [18, 28]
-    * Selbstbemitleidung (``Selmit``): [8, 31]
-    * Selbstbeschuldigung (``Sesch``): [21, 36]
-    * Aggression (``Agg``): [3, 39]
-    * Pharmakaeinnahme (``Pha``): [5, 41]
->>>>>>> 3b4c2946
+
+    * Trivialization/Minimalization (Bagatellisierung – ``Bag``): [7, 22]
+    * De-Emphasis by Comparison with Others (Herunterspielen – ``Her``): [11, 35]
+    * Rejection of Guilt (Schuldabwehr – ``Schab``): [2, 34]
+    * Distraction/Deflection from a Situation (Ablenkung – ``Abl``): [1, 32]
+    * Vicarious Satisfaction (Ersatzbefriedigung –``Ers``): [12, 42]
+    * Search for Self-Affirmation (Selbstbestätigung – ``Sebest``): [19, 37]
+    * Relaxation (Entspannung –``Entsp``): [13, 26]
+    * Attempt to Control Situation (Situationskontrolle – ``Sitkon``): [4, 23]
+    * Response Control (Reaktionskontrolle – ``Rekon``): [17, 33]
+    * Positive Self-Instruction (Positive Selbstinstruktion – ``Posi``): [9, 24]
+    * Need for Social Support (Soziales Unterstützungsbedürfnis – ``Sozube``): [14, 27]
+    * Avoidance Tendencies (Vermeidung – ``Verm``): [6, 30]
+    * Escapist Tendencies (Flucht – ``Flu``): [16, 40]
+    * Social Isolation (Soziale Abkapselung – ``Soza``): [20, 29]
+    * Mental Perseveration (Gedankliche Weiterbeschäftigung – ``Gedw``): [10, 25]
+    * Resignation (Resignation – ``Res``): [38, 15]
+    * Self-Pity (Selbstbemitleidung – ``Selmit``): [18, 28]
+    * Self-Incrimination (Selbstbeschuldigung – ``Sesch``): [8, 31]
+    * Aggression (Aggression – ``Agg``): [21, 36]
+    * Medicine-Taking (Pharmakaeinnahme – ``Pha``): [3, 39]
+
 
     .. note::
         This implementation assumes a score range of [1, 5].
@@ -2806,7 +2743,7 @@
     Higher scores indicate better coping capabilities.
 
     It consists of the subscales with the item indices (count-by-one, i.e., the first question has the index 1!):
-       
+
     * ``SelfDistraction``: [1, 19]
     * ``ActiveCoping``: [2, 7]
     * ``Denial``: [3, 8]
@@ -2915,20 +2852,12 @@
     The BFI measures an individual on the Big Five Factors (dimensions) of personality (Goldberg, 1993).
 
     It consists of the subscales with the item indices (count-by-one, i.e., the first question has the index 1!):
-<<<<<<< HEAD
-        * Extraversion (``E``): [1, 6, 11, 16]
-        * Agreeableness (``A``): [2, 7, 12, 17]
-        * Conscientiousness (``C``): [3, 8, 13, 18]
-        * Neuroticism (``N``): [4, 9, 14, 19]
-        * Openness (``O``): [5, 10, 15, 20, 21]
-=======
-
-    * ``Extraversion`` (**E**): [1, 6, 11, 16]
-    * ``Agreeableness`` (**A**): [2, 7, 12, 17]
-    * ``Conscientiousness`` (**C**): [3, 8, 13, 18]
-    * ``Neuroticism`` (**N**): [4, 9, 14, 19]
-    * ``Openness`` (**O**): [5, 10, 15, 20, 21]
->>>>>>> 3b4c2946
+
+    * Extraversion (``E``): [1, 6, 11, 16]
+    * Agreeableness (``A``): [2, 7, 12, 17]
+    * Conscientiousness (``C``): [3, 8, 13, 18]
+    * Neuroticism (``N``): [4, 9, 14, 19]
+    * Openness (``O``): [5, 10, 15, 20, 21]
 
 
     .. note::
@@ -3216,40 +3145,25 @@
 
     It consists of the primary subscales with the item indices (count-by-one, i.e.,
     the first question has the index 1!):
-<<<<<<< HEAD
-        * Self-concept of Own Abilities (Selbstkonzept eigener Fähigkeiten – ``SK``): [4, 8, 12, 24, 16, 20, 28, 32]
-        * Internality (Internalität – ``I``): [1, 5, 6, 11, 23, 25, 27, 30]
-        * Socially Induced Externality (Sozial bedingte Externalität – ``P``) (P = powerful others control orientation):
-          [3, 10, 14, 17, 19, 22, 26, 29]
-        * Fatalistic Externality (Fatalistische Externalität – ``C``) (C = chance control orientation):
-          [2, 7, 9, 13, 15, 18, 21, 31]
+
+    * Self-concept of Own Abilities (Selbstkonzept eigener Fähigkeiten – ``SK``): [4, 8, 12, 24, 16, 20, 28, 32]
+    * Internality (Internalität – ``I``): [1, 5, 6, 11, 23, 25, 27, 30]
+    * Socially Induced Externality (Sozial bedingte Externalität – ``P``) (P = powerful others control orientation):
+      [3, 10, 14, 17, 19, 22, 26, 29]
+    * Fatalistic Externality (Fatalistische Externalität – ``C``) (C = chance control orientation):
+      [2, 7, 9, 13, 15, 18, 21, 31]
 
     Further, the following secondary subscales can be computed:
-        * Self-Efficacy / Generalized self-efficacy Beliefs (Selbstwirksamkeit / generalisierte
-          Selbstwirksamkeitsüberzeugung – ``SKI``): ``SK`` + ``I``
-        * Generalized Externality in Control Beliefs (Generalisierte Externalität in Kontrollüberzeugungen – ``PC``):
-          ``P`` + ``C``
+
+    * Self-Efficacy / Generalized self-efficacy Beliefs (Selbstwirksamkeit / generalisierte
+      Selbstwirksamkeitsüberzeugung – ``SKI``): ``SK`` + ``I``
+    * Generalized Externality in Control Beliefs (Generalisierte Externalität in Kontrollüberzeugungen – ``PC``):
+      ``P`` + ``C``
 
     Further, the following tertiary subscale can be computed:
-        * Generalized Internality (Generalisierte Internalität) vs. Externality in control beliefs
-          (Externalität in Kontrollüberzeugungen – ``SKI_PC``): ``SKI`` - ``PC``
-=======
-
-    * Selbstkonzept eigener Fähigkeiten (``SK``): [4, 8, 12, 24, 16, 20, 28, 32]
-    * Internalität (``I``): [1, 5, 6, 11, 23, 25, 27, 30]
-    * Sozial bedingte Externalität (``P``) (P = powerful others control orientation):
-      [3, 10, 14, 17, 19, 22, 26, 29]
-    * Fatalistische Externalität (``C``) (C = chance control orientation): [2, 7, 9, 13, 15, 18, 21, 31]
-
-    Further, the following secondary subscales can be computed:
-
-    * Selbstwirksamkeit / generalisierte Selbstwirksamkeitsüberzeugung (``SKI``): ``SK`` + ``I``
-    * Generalisierte Externalität in Kontrollüberzeugungen (``PC``): ``P`` + ``C``
-
-    Further, the following tertiary subscale can be computed:
-
-    * Generalisierte Internalität vs. Externalität in Kontrollüberzeugungen (``SKI_PC``): ``SKI`` - ``PC``
->>>>>>> 3b4c2946
+
+    * Generalized Internality (Generalisierte Internalität) vs. Externality in control beliefs
+      (Externalität in Kontrollüberzeugungen – ``SKI_PC``): ``SKI`` - ``PC``
 
     .. note::
         This implementation assumes a score range of [1, 6].
@@ -3743,7 +3657,7 @@
     It is available for use but its psychometric properties are not yet documented.
 
     It consists of the subscales with the item indices (count-by-one, i.e., the first question has the index 1!):
-    
+
     * Emotional Exhaustion (``EE``): [1, 2, 3, 4, 5]
     * Personal Accomplishment (``PA``): [6, 7, 8, 11, 12, 16]
     * Depersonalization / Cynicism (``DC``): [9, 10, 13, 14, 15]
@@ -4766,26 +4680,15 @@
     avoidant and vigilant coping strategies in potentially threatening medical contexts.
 
     It consists of the subscales with the item indices (count-by-one, i.e., the first question has the index 1!):
-<<<<<<< HEAD
-        * Cognitive Avoidance - Specific Factor 1 (``KOG_1``): [1, 4, 5, 7],
-        * Cognitive Avoidance - Specific Factor 2 (``KOG_2``): [9, 11, 14, 16]
-        * Cognitive Avoidance - Specific Factor 3 (``KOG_3``): [17, 19, 21, 23]
-        * Cognitive Avoidance - Specific Factor 4 (``KOG_4``): [25, 27, 28, 31]
-        * Vigilance - Specific Factor 1 (``VIG_1``): [2, 3, 6, 8]
-        * Vigilance - Specific Factor 2 (``VIG_2``): [10, 12, 13, 17]
-        * Vigilance - Specific Factor 3 (``VIG_3``): [18, 20, 22, 24]
-        * Vigilance - Specific Factor 4 (``VIG_4``): [26, 29, 30, 32]
-=======
-
-    * CogAvo1: [1, 4, 5, 7],
-    * CogAvo2: [9, 11, 14, 16]
-    * CogAvo3: [17, 19, 21, 23]
-    * CogAvo4: [25, 27, 28, 31]
-    * Vig1: [2, 3, 6, 8]
-    * Vig2: [10, 12, 13, 17]
-    * Vig3: [18, 20, 22, 24]
-    * Vig4: [26, 29, 30, 32]
->>>>>>> 3b4c2946
+
+    * Cognitive Avoidance - Specific Factor 1 (``KOG_1``): [1, 4, 5, 7],
+    * Cognitive Avoidance - Specific Factor 2 (``KOG_2``): [9, 11, 14, 16]
+    * Cognitive Avoidance - Specific Factor 3 (``KOG_3``): [17, 19, 21, 23]
+    * Cognitive Avoidance - Specific Factor 4 (``KOG_4``): [25, 27, 28, 31]
+    * Vigilance - Specific Factor 1 (``VIG_1``): [2, 3, 6, 8]
+    * Vigilance - Specific Factor 2 (``VIG_2``): [10, 12, 13, 17]
+    * Vigilance - Specific Factor 3 (``VIG_3``): [18, 20, 22, 24]
+    * Vigilance - Specific Factor 4 (``VIG_4``): [26, 29, 30, 32]
 
     .. note::
         This implementation assumes a score range of [1, 5].
@@ -4890,16 +4793,10 @@
     The Angstsensitivitätsindex-3 is the German version of the Anxiety Sensitivity Index by
 
     It consists of the subscales with the item indices (count-by-one, i.e., the first question has the index 1!):
-<<<<<<< HEAD
-        * Physical Concerns (Bedenken Somatisch – ``BSM``): [3, 4, 7, 8, 12],
-        * Social Concerns (Bedenken Sozial – ``BZS``): [1, 6, 9, 11]
-        * Cognitive Concerns (Bedenken Kognitiv – ``BKO``): [2, 5, 10]
-=======
-
-    * Som: [3, 4, 7, 8, 12],
-    * Soc: [1, 6, 9, 11]
-    * Cog: [2, 5, 10]
->>>>>>> 3b4c2946
+
+    * Physical Concerns (Bedenken Somatisch – ``BSM``): [3, 4, 7, 8, 12],
+    * Social Concerns (Bedenken Sozial – ``BZS``): [1, 6, 9, 11]
+    * Cognitive Concerns (Bedenken Kognitiv – ``BKO``): [2, 5, 10]
 
     .. note::
         This implementation assumes a score range of [1, 5].
@@ -4990,14 +4887,9 @@
     """Compute the **Emotion Regulation Questionnaire (ERQ)**.
 
     It consists of the subscales with the item indices (count-by-one, i.e., the first question has the index 1!):
-<<<<<<< HEAD
-        * Reappraisal (``Reapp``): [1, 3, 5, 7, 8, 10],
-        * Suppression (``Suppr``): [2, 4, 6, 9]
-=======
-
-    * Reappraisal: [1, 3, 5, 7, 8, 10],
-    * Suppression: [2, 4, 6, 9]
->>>>>>> 3b4c2946
+
+    * Reappraisal (``Reapp``): [1, 3, 5, 7, 8, 10],
+    * Suppression (``Suppr``): [2, 4, 6, 9]
 
     .. note::
         This implementation assumes a score range of [1, 7].
@@ -5292,7 +5184,6 @@
     sci_data = pd.DataFrame(sci_data, index=data.index)
 
     if "5_A" in subscales.keys():
-        print("here")
         sci_data["SCI_5_A"] = sci_data["SCI_5_A"].astype(np.int64)
 
     return sci_data
@@ -5306,20 +5197,12 @@
     """Compute the **Big Five Inventory - 10 items (BFI-10)**.
 
     It consists of the subscales with the item indices (count-by-one, i.e., the first question has the index 1!):
-<<<<<<< HEAD
-        * Extraversion (``E``): [1, 2],
-        * Agreeableness (``A``): [3, 4],
-        * Conscientiousness (``C``): [5, 6],
-        * Neuroticism (``N``): [7, 8],
-        * Openness (``O``): [9, 10]
-=======
-
-    * E: [1, 2],
-    * V: [3, 4],
-    * G: [5, 6],
-    * N: [7, 8],
-    * O: [9, 10]
->>>>>>> 3b4c2946
+
+    * Extraversion (``E``): [1, 2],
+    * Agreeableness (``A``): [3, 4],
+    * Conscientiousness (``C``): [5, 6],
+    * Neuroticism (``N``): [7, 8],
+    * Openness (``O``): [9, 10]
 
     .. note::
         This implementation assumes a score range of [1, 5].
@@ -5464,8 +5347,8 @@
 
     It consists of the subscales with the item indices (count-by-one, i.e., the first question has the index 1!):
 
-    * SN: [2, 5, 8, 10, 11, 13],
-    * ALZ: [1, 3, 4, 6, 7, 9, 12]
+    * ``SN``: [2, 5, 8, 10, 11, 13],
+    * ``ALZ``: [1, 3, 4, 6, 7, 9, 12]
 
     .. note::
         This implementation assumes a score range of [1, 6].
@@ -5778,7 +5661,7 @@
     """Compute the **Technology Commitment Questionnaire (TB - Technologiebereitschaft)**.
 
     It consists of the subscales with the item indices (count-by-one, i.e., the first question has the index 1!):
-    
+
     * TA: [1, 2, 3, 4]
     * TCom: [5, 6, 7, 8]
     * TCon: [9, 10, 11, 12]
@@ -6030,7 +5913,7 @@
     """Compute the **Wiener Patientenzufriedenheitsinventar (WPI)**.
 
     It consists of the subscales with the item indices (count-by-one, i.e., the first question has the index 1!):
-    
+
     * ``Access``: [2, 3, 4, 5, 6]
     * ``Competence``: [11, 12]
     * ``Effect``: [22, 23, 24]
