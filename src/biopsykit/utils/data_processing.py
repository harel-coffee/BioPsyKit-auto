"""Module providing various functions for processing more complex structured data (e.g., collected during a study)."""
import warnings
from typing import Sequence, Union, Dict, Optional, Tuple, Any

# from tqdm.notebook import tqdm

import numpy as np
import pandas as pd
from scipy import interpolate

from biopsykit.utils._datatype_validation_helper import (
    _assert_is_dtype,
    _assert_dataframes_same_length,
    _assert_has_index_levels,
    _assert_has_multiindex,
)
from biopsykit.utils.functions import se
from biopsykit.utils.array_handling import sanitize_input_1d
from biopsykit.utils.datatype_helper import (
    SubjectConditionDict,
    SubjectConditionDataFrame,
    is_subject_condition_dataframe,
    is_subject_condition_dict,
    SubjectDataDict,
    StudyDataDict,
    MergedStudyDataDict,
    is_merged_study_data_dict,
    is_subject_data_dict,
    is_study_data_dict,
)


def _split_data_series(data: pd.DataFrame, time_intervals: pd.Series, include_start: bool) -> Dict[str, pd.DataFrame]:
    if time_intervals.index.nlevels > 1:
        # multi-index series => second level contains start/end times of phases
        time_intervals = time_intervals.unstack().T
        time_intervals = {key: tuple(value.values()) for key, value in time_intervals.to_dict().items()}
    else:
        if include_start:
            time_intervals["Start"] = data.index[0].to_pydatetime().time()
        time_intervals.sort_values(inplace=True)
        time_intervals = {
            name: (start, end)
            for name, start, end in zip(time_intervals.index, time_intervals[:-1], time_intervals[1:])
        }
    return time_intervals


def split_data(
    data: pd.DataFrame,
    time_intervals: Union[pd.DataFrame, pd.Series, Dict[str, Sequence[str]]],
    include_start: Optional[bool] = False,
) -> Dict[str, pd.DataFrame]:
    """Split data into different phases based on time intervals.

    The start and end times of the phases are prodivded via the ``time_intervals`` parameter and can either be a
    :class:`~pandas.Series`, 1 row of a :class:`~pandas.DataFrame`, or a dictionary with start and end times per phase.


    Parameters
    ----------
    data : :class:`~pandas.DataFrame`
        data to be split
    time_intervals : dict or :class:`~pandas.Series` or :class:`~pandas.DataFrame`
        time intervals indicating where the data should be split. This can be:

            * :class:`~pandas.Series` object or 1 row of a :class:`~pandas.DataFrame` with `start` times of each phase.
              The phase names are then derived from the `index` names in case of a :class:`~pandas.Series` or from the
              `columns` names in case of a :class:`~pandas.DataFrame`.
            * dictionary with phase names (keys) and tuples with start and end times of the phase (values)

    include_start: bool, optional
        ``True`` to include data from the beginning of the recording to the start of the first phase as the
        first phase (this phase will be named "Start"), ``False`` to discard this data. Default: ``False``


    Returns
    -------
    dict
        dictionary with data split into different phases


    Examples
    --------
    >>> from biopsykit.utils.data_processing import split_data
    >>> # read pandas dataframe from csv file and split data based on time interval dictionary
    >>> data = pd.read_csv("path-to-file.csv")
    >>> # Example 1: define time intervals (start and end) of the different recording phases as dictionary
    >>> time_intervals = {"Part1": ("09:00", "09:30"), "Part2": ("09:30", "09:45"), "Part3": ("09:45", "10:00")}
    >>> data_dict = split_data(data=data, time_intervals=time_intervals)
    >>> # Example 2: define time intervals as pandas Series. Here, only start times of the are required, it is assumed
    >>> # that the phases are back to back
    >>> time_intervals = pd.Series(data=["09:00", "09:30", "09:45", "10:00"], index=["Part1", "Part2", "Part3", "End"])
    >>> data_dict = split_data(data=data, time_intervals=time_intervals)
    >>>
    >>> # Example: Get Part 2 of data_dict
    >>> print(data_dict['Part2'])

    """
    _assert_is_dtype(time_intervals, (pd.DataFrame, pd.Series, dict))

    if isinstance(time_intervals, pd.DataFrame):
        if len(time_intervals) > 1:
            raise ValueError("Only dataframes with 1 row allowed!")
        time_intervals = time_intervals.iloc[0]

    if isinstance(time_intervals, pd.Series):
        time_intervals = _split_data_series(data, time_intervals, include_start)
    else:
        if include_start:
            time_intervals["Start"] = (
                data.index[0].to_pydatetime().time(),
                list(time_intervals.values())[0][0],
            )

    data_dict = {name: data.between_time(*start_end) for name, start_end in time_intervals.items()}
    return data_dict


def exclude_subjects(
    excluded_subjects: Union[Sequence[str], Sequence[int]], index_name: Optional[str] = "subject", **kwargs
) -> Union[pd.DataFrame, Dict[str, pd.DataFrame]]:
    r"""Exclude subjects from dataframes.

    This function can be used to exclude subject IDs for later analysis from different kinds of dataframes, such as:
<<<<<<< HEAD

    * dataframes with subject condition information
      (:obj:`~biopsykit.utils.datatype_helper.SubjectConditionDataFrame`)
    * dataframes with time log information
    * dataframes with (processed) data (e.g., :obj:`biopsykit.utils.datatype_helper.SalivaRawDataFrame` or
      :obj:`~biopsykit.utils.datatype_helper.MeanSeDataFrame`)

    All dataframes can be supplied at once via \*\*kwargs.
=======

        * dataframes with subject condition information
          (:obj:`biopsykit.utils.datatype_helper.SubjectConditionDataFrame`)
        * dataframes with time log information
        * dataframes with (processed) data (e.g., :obj:`biopsykit.utils.datatype_helper.SalivaRawDataFrame` or
          :obj:`biopsykit.utils.datatype_helper.MeanSeDataFrame`)

    All dataframes can be supplied at once via ``**kwargs``.
>>>>>>> 20886db5

    Parameters
    ----------
    excluded_subjects : list of str or int
        list with subjects IDs to be excluded
    index_name : str, optional
        name of dataframe index level with subject IDs. Default: "subject"
    **kwargs :
        data to be cleaned as key-value pairs

    Returns
    -------
    :class:`~pandas.DataFrame` or dict of such
<<<<<<< HEAD
        dictionary with cleaned versions of the dataframes passed to the function via \*\*kwargs
=======
        dictionary with cleaned versions of the dataframes passed to the function via ``**kwargs``
>>>>>>> 20886db5
        or dataframe if function was only called with one single dataframe

    """
    cleaned_data: Dict[str, pd.DataFrame] = {}

    for key, data in kwargs.items():
        _assert_is_dtype(data, pd.DataFrame)
        if index_name in data.index.names:
            level_values = data.index.get_level_values(index_name)
            if (level_values.dtype == np.object and all([isinstance(s, str) for s in excluded_subjects])) or (
                level_values.dtype == np.int and all([isinstance(s, int) for s in excluded_subjects])
            ):
                cleaned_data[key] = _exclude_single_subject(data, excluded_subjects, index_name)
            raise ValueError("{}: dtypes of index and subject ids to be excluded do not match!".format(key))
        raise ValueError("No '{}' level in index!".format(index_name))
    if len(cleaned_data) == 1:
        cleaned_data = list(cleaned_data.values())[0]
    return cleaned_data


def _exclude_single_subject(
    data: pd.DataFrame,
    excluded_subjects: Union[Sequence[str], Sequence[int]],
    index_name: str,
):
    # dataframe index and subjects are both strings or both integers
    try:
        if isinstance(data.index, pd.MultiIndex):
            # MultiIndex => specify index level
            return data.drop(index=excluded_subjects, level=index_name)
        # Regular Index
        return data.drop(index=excluded_subjects)
    except KeyError:
        warnings.warn("Not all subjects of {} exist in the dataset!".format(excluded_subjects))


def normalize_to_phase(subject_data_dict: SubjectDataDict, phase: Union[str, pd.DataFrame]) -> SubjectDataDict:
    """Normalize time series data per subject to the phase specified by ``normalize_to``.

    The result is the relative change (of, for example, heart rate) compared to the mean value in ``phase``.

    Parameters
    ----------
    subject_data_dict : :class:`~biopsykit.utils.datatype_helper.SubjectDataDict`
        ``SubjectDataDict``, i.e., a dictionary with a :class:`~biopsykit.utils.datatype_helper.PhaseDict` for each subject
    phase : str or :class:`~pandas.DataFrame`
        phase to normalize all other data to. If ``phase`` is a string then it is interpreted as the name of a phase
        present in ``subject_data_dict``. If ``phase`` is a DataFrame then the data will be normalized (per subject)
        to the mean value of the DataFrame.

    Returns
    -------
    dict
        dictionary with normalized data per subject

    """
    _assert_is_dtype(phase, (str, pd.DataFrame))
    dict_subjects_norm = {}
    for subject_id, data in subject_data_dict.items():
        if isinstance(phase, str):
            bl_mean = data[phase].mean()
        else:
            bl_mean = phase.mean()
        dict_subjects_norm[subject_id] = {p: (df - bl_mean) / bl_mean * 100 for p, df in data.items()}

    return dict_subjects_norm


def resample_sec(data: Union[pd.DataFrame, pd.Series]) -> pd.DataFrame:
    """Resample input data to a frequency of 1 Hz.

    .. note::
        For resampling the index of ``data`` either be has to be a :class:`~pandas.DatetimeIndex`
        or a :class:`~pandas.Index` with time information in seconds.


    Parameters
    ----------
    data : :class:`~pandas.DataFrame` or :class:`~pandas.Series`
        data to resample. Index of data needs to be a :class:`~pandas.DatetimeIndex`


    Returns
    -------
    :class:`~pandas.DataFrame`
        dataframe with data resampled to 1 Hz


    Raises
    ------
    ValueError
        If ``data`` is not a DataFrame or Series

    """
    _assert_is_dtype(data, (pd.DataFrame, pd.Series))

    if isinstance(data, pd.DataFrame):
        column_name = data.columns
    else:
        column_name = [data.name]

    if isinstance(data.index, pd.DatetimeIndex):
        x_old = np.array((data.index - data.index[0]).total_seconds())
    else:
        x_old = np.array(data.index - data.index[0])
    x_new = np.arange(1, np.ceil(x_old[-1]) + 1)
    data = sanitize_input_1d(data)

    interpol_f = interpolate.interp1d(x=x_old, y=data, fill_value="extrapolate")
    return pd.DataFrame(interpol_f(x_new), index=pd.Index(x_new, name="time"), columns=column_name)


def resample_dict_sec(
    data_dict: Dict[str, Any],
) -> Dict[str, Any]:
    """Resample all data in the dictionary to 1 Hz data.

    This function recursively looks for all dataframes in the dictionary and resamples data to 1 Hz using
    :func:`~biopsykit.utils.data_processing.resample_sec`.


    Parameters
    ----------
    data_dict : dict
        nested dictionary with data to be resampled


    Returns
    -------
    dict
        nested dictionary with data resampled to 1 Hz


    See Also
    --------
    :func:`~biopsykit.utils.data_processing.resample_sec`
        resample dataframe to 1 Hz

    """
    result_dict = {}
    for key, value in data_dict.items():
        if isinstance(value, (pd.DataFrame, pd.Series)):
            result_dict[key] = resample_sec(value)
        elif isinstance(value, dict):
            result_dict[key] = resample_dict_sec(value)
        else:
            raise ValueError("Invalid input format!")
    return result_dict


def select_dict_phases(subject_data_dict: SubjectDataDict, phases: Sequence[str]) -> SubjectDataDict:
    """Select specific phases from :obj:`~biopsykit.utils.datatype_helper.SubjectDataDict`.

    Parameters
    ----------
    subject_data_dict : :obj:`~biopsykit.utils.datatype_helper.SubjectDataDict`
        ``SubjectDataDict``, i.e. a dictionary with :obj:`~biopsykit.utils.datatype_helper.PhaseDict` for each subject
    phases : list of str
        list of phases to select

    Returns
    -------
    :obj:`~biopsykit.utils.datatype_helper.SubjectDataDict`
        ``SubjectDataDict`` containing only the phases of interest

    """
    is_subject_data_dict(subject_data_dict)
    return {
        subject: {phase: dict_subject[phase] for phase in phases} for subject, dict_subject in subject_data_dict.items()
    }


def rearrange_subject_data_dict(
    subject_data_dict: SubjectDataDict,
) -> StudyDataDict:
    """Rearrange :obj:`~biopsykit.utils.datatype_helper.SubjectDataDict` to :obj:`~biopsykit.utils.datatype_helper.StudyDataDict`.

    A ``StudyDataDict`` is constructed from a ``SubjectDataDict`` by swapping outer (subject IDs) and inner
    (phase names) dictionary keys.

    The \*\*input\*\* needs to be a :obj:`~biopsykit.utils.datatype_helper.SubjectDataDict`,
    a nested dictionary in the following format:

    | {
<<<<<<< HEAD
    |   "subject1" : { "phase_1" : dataframe, "phase_2" : dataframe, ... },
    |   "subject2" : { "phase_1" : dataframe, "phase_2" : dataframe, ... },
    |   ...
=======
    |     "subject1" : { "phase_1" : dataframe, "phase_2" : dataframe, ... },
    |     "subject2" : { "phase_1" : dataframe, "phase_2" : dataframe, ... },
    |     ...
>>>>>>> 20886db5
    | }

    The \*\*output\*\* format will be the following:

    | {
<<<<<<< HEAD
    |   "phase_1" : { "subject1" : dataframe, "subject2" : dataframe, ... },
    |   "phase_2" : { "subject1" : dataframe, "subject2" : dataframe, ... },
    |   ...
=======
    |     "phase_1" : { "subject1" : dataframe, "subject2" : dataframe, ... },
    |     "phase_2" : { "subject1" : dataframe, "subject2" : dataframe, ... },
    |     ...
>>>>>>> 20886db5
    | }


    Parameters
    ----------
    subject_data_dict : :obj:`~biopsykit.utils.datatype_helper.SubjectDataDict`
        ``SubjectDataDict``, i.e. a dictionary with data from multiple subjects, each containing data from
        multiple phases (in form of a :obj:`~biopsykit.utils.datatype_helper.PhaseDict`)


    Returns
    -------
    :obj:`~biopsykit.utils.datatype_helper.StudyDataDict`
        rearranged ``SubjectDataDict``

    """
    dict_flipped = {}
    phases = [np.array(dict_phase.keys()) for dict_phase in subject_data_dict.values()]
    if not all(phases[0] == p for p in phases):
        raise ValueError(
            "Error rearranging the dictionary! Not all 'PhaseDict's have the same phases. "
            "To rearrange the 'SubjectDataDict', "
            "the dictionaries of all subjects need to have the exact same phases!"
        )

    for subject, phase_dict in subject_data_dict.items():
        for phase, df in phase_dict.items():
            dict_flipped.setdefault(phase, dict.fromkeys(subject_data_dict.keys()))
            dict_flipped[phase][subject] = df

    return dict_flipped


def cut_phases_to_shortest(study_data_dict: StudyDataDict, phases: Optional[Sequence[str]] = None) -> StudyDataDict:
    """Cut time-series data to shortest duration of a subject in each phase.

    To overlay time-series data from multiple subjects in an `ensemble plot` it is beneficial if all data have
    the same length. For that reason, data can be cut to the same length using this function.

    Parameters
    ----------
    study_data_dict : :obj:`~biopsykit.utils.datatype_helper.StudyDataDict`
        ``StudyDataDict``, i.e. a dictionary with data from multiple phases, each phase containing data from
        different subjects.
    phases : list of str, optional
        list of phases if only a subset of phases should be cut or ``None`` to cut all phases.
        Default: ``None``

    Returns
    -------
    :obj:`~biopsykit.utils.datatype_helper.StudyDataDict`
        ``StudyDataDict`` with data cut to the shortest duration in each phase

    """
    is_study_data_dict(study_data_dict)

    if phases is None:
        phases = study_data_dict.keys()

    dict_cut = {}
    for phase in phases:
        min_dur = min([len(df) for df in study_data_dict[phase].values()])
        dict_cut[phase] = {subject: df.iloc[0:min_dur].copy() for subject, df in study_data_dict[phase].items()}

    is_study_data_dict(study_data_dict)
    return dict_cut


def merge_study_data_dict(study_data_dict: StudyDataDict) -> MergedStudyDataDict:
    """Merge inner dictionary level of :obj:`~biopsykit.utils.datatype_helper.StudyDataDict` into one dataframe.

    This function removes the inner level of the nested ``StudyDataDict`` by merging data from all subjects
    into one dataframe for each phase.

    .. note::
        To merge data from different subjects into one dataframe the data are all expected to have the same length!
        If this is not the case, all data needs to be cut to equal length first, e.g. using
        :func:`~biopsykit.utils.data_processing.cut_phases_to_shortest`.


    Parameters
    ----------
    study_data_dict : :obj:`~biopsykit.utils.datatype_helper.StudyDataDict`
        ``StudyDataDict``, i.e. a dictionary with data from multiple phases, each phase containing data from
        different subjects.


    Returns
    -------
    :obj:`~biopsykit.utils.datatype_helper.MergedStudyDataDict`
        ``MergedStudyDataDict`` with data of all subjects merged into one dataframe for each phase

    """
    is_study_data_dict(study_data_dict)

    dict_merged = {}
    for phase, dict_phase in study_data_dict.items():
        _assert_dataframes_same_length(list(dict_phase.values()))
        df_merged = pd.concat(dict_phase, names=["subject"], axis=1)
        df_merged.columns = df_merged.columns.droplevel(1)
        dict_merged[phase] = df_merged

    is_merged_study_data_dict(dict_merged)
    return dict_merged


def split_dict_into_subphases(
    data_dict: Dict[str, Any],
    subphases: Dict[str, int],
) -> Union[Dict[str, Dict[str, Any]]]:
    """Split dataframes in a nested dictionary into subphases.

    By further splitting a dataframe into subphases a new dictionary level is created. The new dictionary level
    then contains the subphases with their data.

    .. note::
        If the duration of the last subphase is unknown (e.g., because it has variable length) this can be
        indicated by setting the duration of this subphase to 0.
        The duration of this subphase will then be inferred from the data.

    Parameters
    ----------
    data_dict : dict
        dictionary with an arbitrary number of outer level (e.g., conditions, phases, etc.) as keys and
        dataframes with data to be split into subphases as values
    subphases : dict
        dictionary with subphase names (keys) and subphase durations (values) in seconds

    Returns
    -------
    dict
        dictionary where each dataframe in the dictionary is split into the subphases specified by ``subphases``

    """
    result_dict = {}
    for key, value in data_dict.items():
        _assert_is_dtype(value, (dict, pd.DataFrame))
        if isinstance(value, dict):
            # nested dictionary
            result_dict[key] = split_dict_into_subphases(value, subphases)
        else:
            subphase_times = get_subphase_durations(value, subphases)
            subphase_dict = {}
            for subphase, times in zip(subphases.keys(), subphase_times):
                subphase_dict[subphase] = value.iloc[times[0] : times[1]]
            result_dict[key] = subphase_dict
    return result_dict


def get_subphase_durations(data: pd.DataFrame, subphases: Dict[str, int]) -> Sequence[Tuple[int, int]]:
    """Compute subphase durations from dataframe.

    .. note::
        If the duration of the last subphase is unknown (e.g., because it has variable length) this can be
        indicated by setting the duration of this subphase to 0.
        The duration of this subphase will then be inferred from the data.


    Parameters
    ----------
    data : :class:`~pandas.DataFrame`
        dataframe with data from one phase. Used to compute the duration of the last subphase if this subphase
        is expected to have variable duration.
    subphases : dict
        dictionary with subphase names (keys) and subphase durations (values) in seconds

    Returns
    -------
    list
        list with start and end times of each subphase in seconds relative to beginning of the phase

    """
    subphase_durations = list(subphases.values())
    times_cum = np.cumsum(subphase_durations)
    if subphase_durations[-1] == 0:
        # last subphase has duration 0 => end of last subphase is length of dataframe
        times_cum[-1] = len(data)
    subphase_times = list(zip([0] + list(times_cum), times_cum))
    return subphase_times


def add_subject_conditions(
    data: pd.DataFrame, condition_list: Union[SubjectConditionDict, SubjectConditionDataFrame]
) -> pd.DataFrame:
    """Add subject conditions to dataframe.

    This function expects a dataframe with data from multiple subjects and information on which subject
    belongs to which condition.


    Parameters
    ----------
    data : :class:`~pandas.DataFrame`
        dataframe where new index level ``condition`` with subject conditions should be added to
    condition_list : ``SubjectConditionDict`` or ``SubjectConditionDataFrame``
        :obj:`~biopsykit.utils.datatype_helper.SubjectConditionDict` or
        :obj:`~biopsykit.utils.datatype_helper.SubjectConditionDataFrame` with information on which subject belongs to
        which condition


    Returns
    -------
    :class:`~pandas.DataFrame`
        dataframe with new index level ``condition`` indicating which subject belongs to which condition

    """
    if is_subject_condition_dataframe(condition_list, raise_exception=False):
        condition_list = condition_list.groupby("condition").groups
    is_subject_condition_dict(condition_list)
    return pd.concat({cond: data.loc[subjects] for cond, subjects in condition_list.items()}, names=["condition"])


def split_subject_conditions(
    data_dict: Dict[str, Any], condition_list: Union[SubjectConditionDict, SubjectConditionDataFrame]
) -> Dict[str, Dict[str, Any]]:
    """Split dictionary with data based on conditions subjects were assigned to.

    This function adds a new outer dictionary level with the different conditions as keys and dictionaries
    belonging to the conditions as values. For that, it expects a dictionary with data from multiple subjects and
    information on which subject belongs to which condition.


    Parameters
    ----------
    data_dict : dict
        (nested) dictionary with data which should be split based on the conditions subjects belong to
    condition_list : ``SubjectConditionDict`` or ``SubjectConditionDataFrame``
        :obj:`~biopsykit.utils.datatype_helper.SubjectConditionDict` or
        :obj:`~biopsykit.utils.datatype_helper.SubjectConditionDataFrame` with information on which subject belongs to
        which condition


    Returns
    -------
    dict
        dictionary with additional outer level indicating which subject belongs to which condition

    """
    if is_subject_condition_dataframe(condition_list, raise_exception=False):
        condition_list = condition_list.groupby("condition").groups
    is_subject_condition_dict(condition_list)
    return {cond: _splits_subject_conditions(data_dict, subjects) for cond, subjects in condition_list.items()}


def _splits_subject_conditions(data_dict: Dict[str, Any], subject_list: Sequence[str]):
    _assert_is_dtype(data_dict, (dict, pd.DataFrame))
    if isinstance(data_dict, pd.DataFrame):
        return data_dict[subject_list]
    return {key: _splits_subject_conditions(value, subject_list) for key, value in data_dict.items()}


# def param_subphases(
#     ecg_processor: Optional["EcgProcessor"] = None,
#     dict_ecg: Optional[Dict[str, pd.DataFrame]] = None,
#     dict_rpeaks: Optional[Dict[str, pd.DataFrame]] = None,
#     subphases: Optional[Sequence[str]] = None,
#     subphase_durations: Optional[Sequence[int]] = None,
#     param_types: Optional[Union[str, Sequence[str]]] = "all",
#     sampling_rate: Optional[int] = 256,
#     include_total: Optional[bool] = True,
#     title: Optional[str] = None,
# ) -> pd.DataFrame:
#     """
#     Computes specified parameters (HRV / RSA / ...) over phases and subphases **for one subject**.
#
#     To use this function, either simply pass an ``EcgProcessor`` object or two dictionaries
#     ``dict_ecg`` and ``dict_rpeaks`` resulting from ``EcgProcessor.ecg_process()``.
#
#     Parameters
#     ----------
#     ecg_processor : EcgProcessor, optional
#         `EcgProcessor` object
#     dict_ecg : dict, optional
#         dict with dataframes of processed ECG signals. Output from `EcgProcessor.ecg_process()`.
#     dict_rpeaks : dict, optional
#         dict with dataframes of processed R peaks. Output from `EcgProcessor.ecg_process()`.
#     subphases : list of int
#         list of subphase names
#     subphase_durations : list of str
#         list of subphase durations
#     param_types : list or str, optional
#         list with parameter types to compute or 'all' to compute all available parameters. Choose from a subset of
#         ['hrv', 'rsa'] to compute HRV and RSA parameters, respectively.
#     sampling_rate : float, optional
#         Sampling rate of recorded data. Not needed if ``ecg_processor`` is supplied as parameter. Default: 256 Hz
#     include_total : bool, optional
#         ``True`` to also compute parameters over the complete phases (in addition to only over subphases),
#         ``False`` to only compute parameters over the single subphases. Default: ``True``
#     title : str, optional
#         Optional title of the processing progress bar. Default: ``None``
#
#     Returns
#     -------
#     pd.DataFrame
#         dataframe with computed parameters over the single subphases
#     """
#     import biopsykit.signals.ecg as ecg
#
#     if ecg_processor is None and dict_rpeaks is None and dict_ecg is None:
#         raise ValueError("Either `ecg_processor` or `dict_rpeaks` and `dict_ecg` must be passed as arguments!")
#
#     if subphases is None or subphase_durations is None:
#         raise ValueError("Both `subphases` and `subphase_durations` are required as parameter!")
#
#     # TODO change
#     # get all desired parameter types
#     possible_param_types = {
#         "hrv": ecg.EcgProcessor.hrv_process,
#         # "rsp": ecg.EcgProcessor.rsp_rsa_process,
#     }
#     if param_types == "all":
#         param_types = possible_param_types
#
#     if isinstance(param_types, str):
#         param_types = {param_types: possible_param_types[param_types]}
#     if not all([param in possible_param_types for param in param_types]):
#         raise ValueError(
#             "`param_types` must all be of {}, not {}".format(possible_param_types.keys(), param_types.keys())
#         )
#
#     param_types = {param: possible_param_types[param] for param in param_types}
#
#     if ecg_processor:
#         sampling_rate = ecg_processor.sampling_rate
#         dict_rpeaks = ecg_processor.rpeaks
#         dict_ecg = ecg_processor.ecg_result
#
#     if "rsp" in param_types and dict_ecg is None:
#         raise ValueError("`dict_ecg` must be passed if param_type is {}!".format(param_types))
#
#     index_name = "subphase"
#     # dict to store results. one entry per parameter and a list of dataframes per MIST phase
#     # that will later be concated to one large dataframes
#     dict_df_subphases = {param: list() for param in param_types}
#
#     # iterate through all phases in the data
#     for (phase, rpeaks), (ecg_phase, ecg_data) in tqdm(zip(dict_rpeaks.items(), dict_ecg.items()), desc=title):
#         rpeaks = rpeaks.copy()
#         ecg_data = ecg_data.copy()
#
#         # dict to store intermediate results of subphases. one entry per parameter with a
#         # list of dataframes per subphase that will later be concated to one dataframe per MIST phase
#         dict_subphases = {param: list() for param in param_types}
#         if include_total:
#             # compute HRV, RSP over complete phase
#             for param_type, param_func in param_types.items():
#                 dict_subphases[param_type].append(
#                     param_func(
#                         ecg_signal=ecg_data,
#                         rpeaks=rpeaks,
#                         index="Total",
#                         index_name=index_name,
#                         sampling_rate=sampling_rate,
#                     )
#                 )
#
#         if phase not in ["Part1", "Part2"]:
#             # skip Part1, Part2 for subphase parameter analysis (parameters in total are computed above)
#             for subph, dur in zip(subphases, subphase_durations):
#                 # get the first xx seconds of data (i.e., get only the current subphase)
#                 if dur > 0:
#                     df_subph_rpeaks = rpeaks.first("{}S".format(dur))
#                 else:
#                     # duration of 0 seconds = Feedback Interval, don't cut the beginning,
#                     # use all remaining data
#                     df_subph_rpeaks = rpeaks
#                 # ECG does not need to be sliced because rpeaks are already sliced and
#                 # will select only the relevant ECG signal parts anyways
#                 df_subph_ecg = ecg_data
#
#                 for param_type, param_func in param_types.items():
#                     # compute HRV, RSP over subphases
#                     dict_subphases[param_type].append(
#                         param_func(
#                             ecg_signal=df_subph_ecg,
#                             rpeaks=df_subph_rpeaks,
#                             index=subph,
#                             index_name=index_name,
#                             sampling_rate=sampling_rate,
#                         )
#                     )
#
#                 # remove the currently analyzed subphase of data
#                 # (so that the next subphase is first in the next iteration)
#                 rpeaks = rpeaks.drop(df_subph_rpeaks.index)
#
#         for param in dict_subphases:
#             # concat dataframe of all subphases to one dataframe per MIST phase and add to parameter dict
#             dict_df_subphases[param].append(pd.concat(dict_subphases[param]))
#
#     # concat all dataframes together to one big result dataframes
#     return pd.concat(
#         [pd.concat(dict_df, keys=dict_rpeaks.keys(), names=["phase"]) for dict_df in dict_df_subphases.values()],
#         axis=1,
#     )


def mean_per_subject_dict(data: Dict[str, Any], dict_levels: Sequence[str], param_name: str) -> pd.DataFrame:
    """Compute mean values of time-series data from a nested dictionary.

    This function computes the mean value of time-series data in a nested dictionary per subject and combines it into
    a joint dataframe. The dictionary will be traversed recursively and can thus have arbitrary depth.
    The most inner level must contain dataframes with time-series data of which mean values will be computed.
    The names of the dictionary levels are specified by ``dict_levels``.


    Parameters
    ----------
    data: dict
        nested dictionary with data on which mean should be computed. The number of nested levels must match the
        number of levels specified in ``dict_levels``.
    dict_levels : list of str
        list with names of dictionary levels.
    param_name : str
        type of data of which mean values will be computed from.
        This will also be the column name in the resulting dataframe.


    Returns
    -------
    :class:`~pandas.DataFrame`
        dataframe with ``dict_levels`` as index levels and mean values of time-series data as column values

    """
    result_data = {}

    one_col_df = False
    for key, value in data.items():
        _assert_is_dtype(value, (dict, pd.DataFrame))
        if isinstance(value, dict):
            if len(dict_levels) <= 1:
                raise ValueError("Invalid number of 'dict_levels' specified!")
            # nested dictionary
            result_data[key] = mean_per_subject_dict(value, dict_levels[1:], param_name)
        else:
            if len(value.columns) == 1:
                one_col_df = True
            df = pd.DataFrame(value.mean(axis=0), columns=[param_name])
            result_data[key] = df

    ret = pd.concat(result_data, names=[dict_levels[0]])
    if one_col_df:
        ret.index = ret.index.droplevel(-1)
    return ret


def mean_se_per_phase(data: pd.DataFrame) -> pd.DataFrame:
    """Compute mean and standard error over all subjects in a dataframe.

    .. note::
        The dataframe in ``data`` is expected to have a :class:`~pandas.MultiIndex` with at least two levels,
        one of the levels being the level "subject"!

    Parameters
    ----------
    data : :class:`~pandas.DataFrame`
        dataframe with :class:`~pandas.MultiIndex` from which to compute mean and standard error

    Returns
    -------
    :class:`~pandas.DataFrame`
        dataframe with mean and standard error over all subjects

    """
    # expect dataframe to have at least 2 levels, one of it being "subject"
    _assert_has_multiindex(data, expected=True, nlevels=2, nlevels_atleast=True)
    _assert_has_index_levels(data, ["subject"], match_atleast=True)

    # group by all columns except the "subject" column
    group_cols = list(data.index.names)
    group_cols.remove("subject")

    return data.groupby(group_cols).agg([np.mean, se])<|MERGE_RESOLUTION|>--- conflicted
+++ resolved
@@ -64,10 +64,10 @@
     time_intervals : dict or :class:`~pandas.Series` or :class:`~pandas.DataFrame`
         time intervals indicating where the data should be split. This can be:
 
-            * :class:`~pandas.Series` object or 1 row of a :class:`~pandas.DataFrame` with `start` times of each phase.
-              The phase names are then derived from the `index` names in case of a :class:`~pandas.Series` or from the
-              `columns` names in case of a :class:`~pandas.DataFrame`.
-            * dictionary with phase names (keys) and tuples with start and end times of the phase (values)
+        * :class:`~pandas.Series` object or 1 row of a :class:`~pandas.DataFrame` with `start` times of each phase.
+          The phase names are then derived from the `index` names in case of a :class:`~pandas.Series` or from the
+          `columns` names in case of a :class:`~pandas.DataFrame`.
+        * dictionary with phase names (keys) and tuples with start and end times of the phase (values)
 
     include_start: bool, optional
         ``True`` to include data from the beginning of the recording to the start of the first phase as the
@@ -120,10 +120,9 @@
 def exclude_subjects(
     excluded_subjects: Union[Sequence[str], Sequence[int]], index_name: Optional[str] = "subject", **kwargs
 ) -> Union[pd.DataFrame, Dict[str, pd.DataFrame]]:
-    r"""Exclude subjects from dataframes.
+    """Exclude subjects from dataframes.
 
     This function can be used to exclude subject IDs for later analysis from different kinds of dataframes, such as:
-<<<<<<< HEAD
 
     * dataframes with subject condition information
       (:obj:`~biopsykit.utils.datatype_helper.SubjectConditionDataFrame`)
@@ -131,17 +130,7 @@
     * dataframes with (processed) data (e.g., :obj:`biopsykit.utils.datatype_helper.SalivaRawDataFrame` or
       :obj:`~biopsykit.utils.datatype_helper.MeanSeDataFrame`)
 
-    All dataframes can be supplied at once via \*\*kwargs.
-=======
-
-        * dataframes with subject condition information
-          (:obj:`biopsykit.utils.datatype_helper.SubjectConditionDataFrame`)
-        * dataframes with time log information
-        * dataframes with (processed) data (e.g., :obj:`biopsykit.utils.datatype_helper.SalivaRawDataFrame` or
-          :obj:`biopsykit.utils.datatype_helper.MeanSeDataFrame`)
-
     All dataframes can be supplied at once via ``**kwargs``.
->>>>>>> 20886db5
 
     Parameters
     ----------
@@ -155,11 +144,7 @@
     Returns
     -------
     :class:`~pandas.DataFrame` or dict of such
-<<<<<<< HEAD
-        dictionary with cleaned versions of the dataframes passed to the function via \*\*kwargs
-=======
         dictionary with cleaned versions of the dataframes passed to the function via ``**kwargs``
->>>>>>> 20886db5
         or dataframe if function was only called with one single dataframe
 
     """
@@ -340,33 +325,21 @@
     A ``StudyDataDict`` is constructed from a ``SubjectDataDict`` by swapping outer (subject IDs) and inner
     (phase names) dictionary keys.
 
-    The \*\*input\*\* needs to be a :obj:`~biopsykit.utils.datatype_helper.SubjectDataDict`,
+    The **input** needs to be a :obj:`~biopsykit.utils.datatype_helper.SubjectDataDict`,
     a nested dictionary in the following format:
 
     | {
-<<<<<<< HEAD
     |   "subject1" : { "phase_1" : dataframe, "phase_2" : dataframe, ... },
     |   "subject2" : { "phase_1" : dataframe, "phase_2" : dataframe, ... },
     |   ...
-=======
-    |     "subject1" : { "phase_1" : dataframe, "phase_2" : dataframe, ... },
-    |     "subject2" : { "phase_1" : dataframe, "phase_2" : dataframe, ... },
-    |     ...
->>>>>>> 20886db5
     | }
 
-    The \*\*output\*\* format will be the following:
+    The **output** format will be the following:
 
     | {
-<<<<<<< HEAD
     |   "phase_1" : { "subject1" : dataframe, "subject2" : dataframe, ... },
     |   "phase_2" : { "subject1" : dataframe, "subject2" : dataframe, ... },
     |   ...
-=======
-    |     "phase_1" : { "subject1" : dataframe, "subject2" : dataframe, ... },
-    |     "phase_2" : { "subject1" : dataframe, "subject2" : dataframe, ... },
-    |     ...
->>>>>>> 20886db5
     | }
 
 
